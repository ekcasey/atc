--- conflicted
+++ resolved
@@ -59,12 +59,6 @@
 			newHandler = auth.CheckAuthHandler(handler, rejector)
 
 		// unauthenticated
-<<<<<<< HEAD
-		case atc.ListAuthMethods, atc.BuildEvents, atc.DownloadCLI, atc.GetBuild,
-			atc.GetJobBuild, atc.BuildResources, atc.GetJob, atc.GetLogLevel, atc.ListBuilds,
-			atc.ListJobBuilds, atc.ListJobs, atc.ListPipelines, atc.GetPipeline,
-			atc.ListResources, atc.GetBuildPlan:
-=======
 		case atc.ListAuthMethods,
 			atc.BuildEvents,
 			atc.DownloadCLI,
@@ -79,8 +73,8 @@
 			atc.ListPipelines,
 			atc.GetPipeline,
 			atc.ListResources,
-			atc.ListResourceVersions:
->>>>>>> 8eb1b2e1
+			atc.ListResourceVersions,
+			atc.GetBuildPlan:
 
 		// think about it!
 		default:
